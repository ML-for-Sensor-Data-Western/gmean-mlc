import os
from argparse import ArgumentParser

import pytorch_lightning as pl
import torch
from pytorch_lightning.callbacks import LearningRateMonitor, ModelCheckpoint
from pytorch_lightning.loggers import TensorBoardLogger
from ray import tune
from ray.tune import CLIReporter
from ray.tune.integration.pytorch_lightning import TuneReportCheckpointCallback
from ray.tune.schedulers import ASHAScheduler
from ray.tune.search.optuna import OptunaSearch
from torchvision import transforms

from lightning_datamodules import (
    BinaryDataModule,
    BinaryRelevanceDataModule,
    MultiLabelDataModule,
)
from lightning_model import MultiLabelModel


# had to redefine because of value erro: Expected a parent
class MyTuneReportCheckpointCallback(TuneReportCheckpointCallback, pl.Callback):
    def __init__(self, *args, **kwargs):
        super().__init__(*args, **kwargs)


class CustomLogger(TensorBoardLogger):
    def log_metrics(self, metrics, step=None):
        if "epoch" in metrics:
            step = metrics["epoch"]
        super().log_metrics(metrics, step)


def main(config, args):
    pl.seed_everything(1234567890)

    # Init data with transforms
    img_size = 299 if args.model in ["inception_v3", "chen2018_multilabel"] else 224

    train_transform = transforms.Compose(
        [
            transforms.Resize((img_size, img_size)),
            transforms.RandomHorizontalFlip(),
            transforms.ColorJitter(
                brightness=0.1, contrast=0.1, saturation=0.1, hue=0.1
            ),
            transforms.ToTensor(),
            transforms.Normalize(mean=[0.523, 0.453, 0.345], std=[0.210, 0.199, 0.154]),
        ]
    )

    eval_transform = transforms.Compose(
        [
            transforms.Resize((img_size, img_size)),
            transforms.ToTensor(),
            transforms.Normalize(mean=[0.523, 0.453, 0.345], std=[0.210, 0.199, 0.154]),
        ]
    )

    if args.training_mode == "e2e":
        dm = MultiLabelDataModule(
            batch_size=config["batch_size"],
            workers=args.workers,
            ann_root=args.ann_root,
            data_root=args.data_root,
            train_transform=train_transform,
            eval_transform=eval_transform,
            only_defects=False,
        )
    elif args.training_mode == "defect":
        dm = MultiLabelDataModule(
            batch_size=config["batch_size"],
            workers=args.workers,
            ann_root=args.ann_root,
            data_root=args.data_root,
            train_transform=train_transform,
            eval_transform=eval_transform,
            only_defects=True,
        )
    elif args.training_mode == "binary":
        dm = BinaryDataModule(
            batch_size=config["batch_size"],
            workers=args.workers,
            ann_root=args.ann_root,
            data_root=args.data_root,
            train_transform=train_transform,
            eval_transform=eval_transform,
        )
    elif args.training_mode == "binaryrelevance":
        assert (
            args.br_defect is not None
        ), "Training mode is 'binary_relevance', but no 'br_defect' was stated"
        dm = BinaryRelevanceDataModule(
            batch_size=config["batch_size"],
            workers=args.workers,
            ann_root=args.ann_root,
            data_root=args.data_root,
            train_transform=train_transform,
            eval_transform=eval_transform,
            defect=args.br_defect,
        )
    else:
        raise Exception("Invalid training_mode '{}'".format(args.training_mode))

    dm.prepare_data()
    dm.setup("fit")

    # Init our model
    criterion = torch.nn.BCEWithLogitsLoss(pos_weight=dm.class_weights)

    light_model = MultiLabelModel(
        model=args.model,
        num_classes=dm.num_classes,
        criterion=criterion,
        learning_rate=config["learning_rate"],
        momentum=config["momentum"],
        weight_decay=config["weight_decay"],
<<<<<<< HEAD
        batch_size=config["batch_size"],
        lr_steps=[15, 30, 40],
=======
        lr_steps=args.lr_steps,
        dropout=config["dropout"],
        attention_dropout=config["attention_dropout"],
>>>>>>> a962031b
    )

    # train
    prefix = "{}-".format(args.training_mode)
    if args.training_mode == "binaryrelevance":
        prefix += args.br_defect
    """
    logger = TensorBoardLogger(
        save_dir=args.log_save_dir,
        name=args.model,
        version=prefix + "version_" + str(args.log_version),
    )
    """
    logger = CustomLogger(
        save_dir=args.log_save_dir,
        name=args.model,
        version=prefix + "version_" + str(args.log_version),
    )

    logger_path = os.path.join(
        args.log_save_dir, args.model, prefix + "version_" + str(args.log_version)
    )

    checkpoint_callback = ModelCheckpoint(
        dirpath=logger_path,
        filename="{epoch:02d}-{val_acc:.2f}",
        save_top_k=3,
        save_last=True,
        verbose=False,
        monitor="val_acc",
        mode="max",
    )

    tune_callback = MyTuneReportCheckpointCallback(
        metrics={"val_acc": "val_acc"}, on="validation_end"
    )

    lr_monitor = LearningRateMonitor(logging_interval="step")

    trainer = pl.Trainer(
        devices=args.gpus,
        num_nodes=1,
        precision=args.precision,
        max_epochs=args.max_epochs,
        benchmark=True,
        logger=logger,
        callbacks=[checkpoint_callback, lr_monitor, tune_callback],
        enable_progress_bar=False,
    )

    try:
        trainer.fit(light_model, dm)
    except Exception as e:
        print(e)
        with open(os.path.join(logger_path, "error.txt"), "w") as f:
            f.write(str(e))


def short_dirname(trial):
    return "trial_" + str(trial.trial_id)


def run_cli():
    # add PROGRAM level args
    parser = ArgumentParser()
    parser.add_argument("--ann_root", type=str, default="./annotations")
    parser.add_argument("--data_root", type=str, default="./Data")
    parser.add_argument("--workers", type=int, default=4)
    parser.add_argument("--log_save_dir", type=str, default="./logs")
    parser.add_argument("--log_version", type=int, default=1)
    parser.add_argument(
        "--training_mode",
        type=str,
        default="e2e",
        choices=["e2e", "binary", "binaryrelevance", "defect"],
    )
    parser.add_argument(
        "--br_defect",
        type=str,
        default=None,
        choices=[
            None,
            "RB",
            "OB",
            "PF",
            "DE",
            "FS",
            "IS",
            "RO",
            "IN",
            "AF",
            "BE",
            "FO",
            "GR",
            "PH",
            "PB",
            "OS",
            "OP",
            "OK",
        ],
    )
    # Trainer args
    parser.add_argument("--precision", type=int, default=32, choices=[16, 32])
    parser.add_argument("--max_epochs", type=int, default=50)
    parser.add_argument("--lr_steps", nargs="+", type=int, default=[15, 30, 40])
    parser.add_argument("--gpus", nargs="+", type=int, default=[0], help="GPU IDs to use")
    # Model args
    parser.add_argument(
        "--model", type=str, default="resnet18", choices=MultiLabelModel.MODEL_NAMES
    )

    args = parser.parse_args()

    # Adjust learning rate to amount of GPUs
    # args.workers = max(0, min(8, 4 * len(args.gpus)))
    # args.learning_rate = args.learning_rate * (len(args.gpus) * args.batch_size) / 256

    config = {
        "batch_size": tune.choice([64, 128, 256]),
        "learning_rate": tune.choice([0.001, 0.005, 0.01, 0.02, 0.03, 0.05, 0.075, 0.1]),
        "momentum": tune.choice([0.5, 0.6, 0.7, 0.8, 0.9]),
        "weight_decay": tune.uniform(0.0001,0.1),
        "dropout": tune.uniform(0.1, 0.5),
        "attention_dropout": tune.uniform(0.05, 0.3),
    }
    
    search_algo = OptunaSearch(metric="val_loss", mode="min")

<<<<<<< HEAD
    search_scheduler = ASHAScheduler(
        time_attr="training_iteration", # default
        metric="val_loss",
        mode="min",
        max_t=100, # default
        grace_period=18,
        reduction_factor=4, # default
        brackets=1, # default
        stop_last_trials=True, # default
=======
    ashascheduler = ASHAScheduler(
        metric="val_acc",
        mode="max",
>>>>>>> a962031b
    )

    reporter = CLIReporter(
        parameter_columns=["batch_size", "learning_rate", "momentum", "weight_decay", "dropout", "attention_dropout"],
        metric_columns=["val_acc", "training_iteration"],
        print_intermediate_tables=False,
    )

    analysis = tune.run(
        tune.with_parameters(main, args=args),
        resources_per_trial={"cpu": 4, "gpu": args.gpus},
        config=config,
        search_alg=search_algo,
        scheduler=search_scheduler,
        num_samples=10,
        name="%s-version_%s" % (args.training_mode, args.log_version),
        storage_path="%s\%s" % (args.log_save_dir, args.model),
        progress_reporter=reporter,
        verbose=0,
        trial_dirname_creator=short_dirname,
    )

    print(
        "The best param values are: ",
        analysis.get_best_config(metric="val_acc", mode="max"),
    )


if __name__ == "__main__":
    run_cli()<|MERGE_RESOLUTION|>--- conflicted
+++ resolved
@@ -117,14 +117,10 @@
         learning_rate=config["learning_rate"],
         momentum=config["momentum"],
         weight_decay=config["weight_decay"],
-<<<<<<< HEAD
         batch_size=config["batch_size"],
-        lr_steps=[15, 30, 40],
-=======
         lr_steps=args.lr_steps,
         dropout=config["dropout"],
         attention_dropout=config["attention_dropout"],
->>>>>>> a962031b
     )
 
     # train
@@ -251,23 +247,17 @@
         "attention_dropout": tune.uniform(0.05, 0.3),
     }
     
-    search_algo = OptunaSearch(metric="val_loss", mode="min")
-
-<<<<<<< HEAD
+    search_algo = OptunaSearch(metric="val_acc", mode="max")
+
     search_scheduler = ASHAScheduler(
         time_attr="training_iteration", # default
-        metric="val_loss",
-        mode="min",
+        metric="val_acc",
+        mode="max",
         max_t=100, # default
         grace_period=18,
         reduction_factor=4, # default
         brackets=1, # default
         stop_last_trials=True, # default
-=======
-    ashascheduler = ASHAScheduler(
-        metric="val_acc",
-        mode="max",
->>>>>>> a962031b
     )
 
     reporter = CLIReporter(
